--- conflicted
+++ resolved
@@ -3,7 +3,8 @@
 import pytest
 import socket
 
-from dask_jobqueue import JobQueueCluster, PBSCluster, MoabCluster, SLURMCluster, SGECluster, LSFCluster
+from dask_jobqueue import (JobQueueCluster, PBSCluster, MoabCluster,
+                           SLURMCluster, SGECluster, LSFCluster)
 
 
 def test_errors():
@@ -17,14 +18,12 @@
     with pytest.raises(ValueError) as info:
         JobQueueCluster(threads=4)
 
-<<<<<<< HEAD
-    assert all(word in str(info.value) for word in ['threads', 'core', 'processes'])
-=======
     assert all(word in str(info.value)
                for word in ['threads', 'core', 'processes'])
 
 
-@pytest.mark.parametrize('Cluster', [PBSCluster, MoabCluster, SLURMCluster, SGECluster, LSFCluster])
+@pytest.mark.parametrize('Cluster', [PBSCluster, MoabCluster, SLURMCluster,
+                                     SGECluster, LSFCluster])
 def test_repr(Cluster):
     with Cluster(walltime='00:02:00', processes=4, cores=8, memory='28GB',
                  name='dask-worker') as cluster:
@@ -44,5 +43,4 @@
     default_ip = socket.gethostbyname('')
     with PBSCluster(walltime='00:02:00', processes=4, cores=8, memory='28GB',
                     name='dask-worker') as cluster:
-        assert cluster.local_cluster.scheduler.ip == default_ip
->>>>>>> ec730d2e
+        assert cluster.local_cluster.scheduler.ip == default_ip